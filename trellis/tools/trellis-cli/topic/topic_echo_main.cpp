/*
 * Copyright (C) 2021 Agtonomy
 *
 * Licensed under the Apache License, Version 2.0 (the "License");
 * you may not use this file except in compliance with the License.
 * You may obtain a copy of the License at
 *
 *      http://www.apache.org/licenses/LICENSE-2.0
 *
 * Unless required by applicable law or agreed to in writing, software
 * distributed under the License is distributed on an "AS IS" BASIS,
 * WITHOUT WARRANTIES OR CONDITIONS OF ANY KIND, either express or implied.
 * See the License for the specific language governing permissions and
 * limitations under the License.
 *
 */

#include <google/protobuf/util/json_util.h>

#include <cxxopts.hpp>

#include "json.hpp"
#include "trellis/core/node.hpp"
#include "trellis/tools/trellis-cli/constants.hpp"

namespace trellis {
namespace tools {
namespace cli {

using namespace trellis::core;

namespace {
time::TimePoint last_echo_time_;
}

int topic_echo_main(int argc, char* argv[]) {
  cxxopts::Options options(topic_echo_command.data(), topic_echo_command_desc.data());
  options.add_options()("t,topic", "topic name(s)", cxxopts::value<std::vector<std::string>>())(
      "r,rate", "max echo rate in hz", cxxopts::value<int>()->default_value("0"))(
      "w,whitespace", "add whitespace to output")("v,verbose", "include non-essential output")("h,help", "print usage")(
      "s,stamp", "inject timestamp into message output");

  auto result = options.parse(argc, argv);
  if (result.count("help") || !result.count("topic")) {
    std::cout << options.help() << std::endl;
    return 1;
  }

  const auto topics = result["topic"].as<std::vector<std::string>>();
  const int rate = std::clamp(result["rate"].as<int>(), 0, 1000);
  unsigned throttle_interval_ms = (rate > 0) ? 1000.0 / static_cast<unsigned>(rate) : 0;
  const bool add_whitespace = result.count("whitespace");
  const bool verbose = result.count("verbose");
  const bool timestamp = result.count("stamp");

  Node node(root_command.data());
  std::vector<trellis::core::DynamicSubscriber> subs;
  auto ev = node.GetEventLoop();
  for (const auto& topic : topics) {
<<<<<<< HEAD
    auto sub = node.CreateDynamicSubscriber(topic, [ev, throttle_interval_ms, add_whitespace, timestamp](
                                                       const trellis::core::time::TimePoint& msgtime,
                                                       const google::protobuf::Message& msg) {
      if (throttle_interval_ms != 0) {
        auto elapsed_ms = std::chrono::duration_cast<std::chrono::milliseconds>(msgtime - last_echo_time_).count();
        if (elapsed_ms <= throttle_interval_ms) {
          return;  // rate throttle
        }
      }

      // convert to JSON and print
      std::string json_raw;
      google::protobuf::util::JsonPrintOptions json_options;
      json_options.add_whitespace = add_whitespace;
      json_options.always_print_primitive_fields = true;
      json_options.always_print_enums_as_ints = false;
      json_options.preserve_proto_field_names = false;
      auto status = google::protobuf::util::MessageToJsonString(msg, &json_raw, json_options);
      if (!status.ok()) {
        std::ostringstream ss;
        ss << status;
        throw std::runtime_error(ss.str());
      }

      if (timestamp) {
        nlohmann::json json_obj = nlohmann::json::parse(json_raw);
        auto it = json_obj.find("timestamp");
        // Make sure timestamp key doesn't already exist...
        if (it == json_obj.end()) {
          json_obj["timestamp"] = time::TimePointToSeconds(msgtime);
          json_raw = json_obj.dump();
        }
      }

      // Post the output to the event loop to remove synchronization problems between multiple subscribers
      asio::post(*ev, [json_raw]() { std::cout << json_raw << std::endl; });
      last_echo_time_ = msgtime;
    });
=======
    auto sub = node.CreateDynamicSubscriber(
        topic, [ev, throttle_interval_ms, add_whitespace, timestamp](const trellis::core::time::TimePoint& msgtime,
                                                                     const google::protobuf::Message& msg) {
          if (throttle_interval_ms != 0) {
            auto elapsed_ms = std::chrono::duration_cast<std::chrono::milliseconds>(msgtime - last_echo_time_).count();
            if (elapsed_ms <= throttle_interval_ms) {
              return;  // rate throttle
            }
          }

          // convert to JSON and print
          std::string json_raw;
          google::protobuf::util::JsonPrintOptions json_options;
          json_options.add_whitespace = add_whitespace;
          json_options.always_print_primitive_fields = true;
          json_options.always_print_enums_as_ints = false;
          json_options.preserve_proto_field_names = false;
          auto status = google::protobuf::util::MessageToJsonString(msg, &json_raw, json_options);
          if (!status.ok()) {
            std::ostringstream ss;
            ss << status;
            throw std::runtime_error(ss.str());
          }

          if (timestamp) {
            nlohmann::json json_obj = nlohmann::json::parse(json_raw);
            auto it = json_obj.find("timestamp");
            // Make sure timestamp key doesn't already exist...
            if (it == json_obj.end()) {
              json_obj["timestamp"] = time::TimePointToSeconds(msgtime);
              json_raw = json_obj.dump();
            }
          }

          // Post the output to the event loop to remove synchronization problems between multiple subscribers
          asio::post(*ev, [json_raw]() { std::cout << json_raw << std::endl; });
          last_echo_time_ = msgtime;
        });
>>>>>>> c1254b53

    subs.push_back(sub);
  }

  if (verbose) {
    std::cout << "Echoing messages on";
    for (const auto& topic : topics) {
      std::cout << " \"" << topic << "\"";
    }
    if (rate != 0) {
      std::cout << " with max rate " << rate << " Hz and";
    }
    std::cout << " with " << (add_whitespace ? "multi" : "one") << "-line output.";
    std::cout << std::endl;
  }

  node.Run();
  return 0;
}

}  // namespace cli
}  // namespace tools
}  // namespace trellis<|MERGE_RESOLUTION|>--- conflicted
+++ resolved
@@ -57,46 +57,6 @@
   std::vector<trellis::core::DynamicSubscriber> subs;
   auto ev = node.GetEventLoop();
   for (const auto& topic : topics) {
-<<<<<<< HEAD
-    auto sub = node.CreateDynamicSubscriber(topic, [ev, throttle_interval_ms, add_whitespace, timestamp](
-                                                       const trellis::core::time::TimePoint& msgtime,
-                                                       const google::protobuf::Message& msg) {
-      if (throttle_interval_ms != 0) {
-        auto elapsed_ms = std::chrono::duration_cast<std::chrono::milliseconds>(msgtime - last_echo_time_).count();
-        if (elapsed_ms <= throttle_interval_ms) {
-          return;  // rate throttle
-        }
-      }
-
-      // convert to JSON and print
-      std::string json_raw;
-      google::protobuf::util::JsonPrintOptions json_options;
-      json_options.add_whitespace = add_whitespace;
-      json_options.always_print_primitive_fields = true;
-      json_options.always_print_enums_as_ints = false;
-      json_options.preserve_proto_field_names = false;
-      auto status = google::protobuf::util::MessageToJsonString(msg, &json_raw, json_options);
-      if (!status.ok()) {
-        std::ostringstream ss;
-        ss << status;
-        throw std::runtime_error(ss.str());
-      }
-
-      if (timestamp) {
-        nlohmann::json json_obj = nlohmann::json::parse(json_raw);
-        auto it = json_obj.find("timestamp");
-        // Make sure timestamp key doesn't already exist...
-        if (it == json_obj.end()) {
-          json_obj["timestamp"] = time::TimePointToSeconds(msgtime);
-          json_raw = json_obj.dump();
-        }
-      }
-
-      // Post the output to the event loop to remove synchronization problems between multiple subscribers
-      asio::post(*ev, [json_raw]() { std::cout << json_raw << std::endl; });
-      last_echo_time_ = msgtime;
-    });
-=======
     auto sub = node.CreateDynamicSubscriber(
         topic, [ev, throttle_interval_ms, add_whitespace, timestamp](const trellis::core::time::TimePoint& msgtime,
                                                                      const google::protobuf::Message& msg) {
@@ -135,7 +95,6 @@
           asio::post(*ev, [json_raw]() { std::cout << json_raw << std::endl; });
           last_echo_time_ = msgtime;
         });
->>>>>>> c1254b53
 
     subs.push_back(sub);
   }
