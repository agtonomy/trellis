/*
 * Copyright (C) 2021 Agtonomy
 *
 * Licensed under the Apache License, Version 2.0 (the "License");
 * you may not use this file except in compliance with the License.
 * You may obtain a copy of the License at
 *
 *      http://www.apache.org/licenses/LICENSE-2.0
 *
 * Unless required by applicable law or agreed to in writing, software
 * distributed under the License is distributed on an "AS IS" BASIS,
 * WITHOUT WARRANTIES OR CONDITIONS OF ANY KIND, either express or implied.
 * See the License for the specific language governing permissions and
 * limitations under the License.
 *
 */

#ifndef TRELLIS_CORE_SUBSCRIBER_HPP
#define TRELLIS_CORE_SUBSCRIBER_HPP

#include <ecal/msg/protobuf/dynamic_subscriber.h>
#include <ecal/msg/protobuf/subscriber.h>

#include "monitor_interface.hpp"
#include "proto_utils.hpp"
#include "time.hpp"
#include "timer.hpp"

namespace trellis {
namespace core {

template <typename MSG_T>
class SubscriberImpl {
 public:
  using Callback = std::function<void(const time::TimePoint&, const MSG_T&)>;
<<<<<<< HEAD
  using UpdateSimulatedClockFunction = std::function<void(const time::TimePoint&)>;
=======
>>>>>>> c1254b53
  using WatchdogCallback = std::function<void(void)>;
  using WatchdogTimerCreateFunction = std::function<Timer(unsigned, TimerImpl::Callback)>;

  /**
   * Construct a subscriber for a given topic
   *
   * @param topic the topic string to subscribe to
   * @param callback the callback function to receive messages on
   */
<<<<<<< HEAD
  SubscriberImpl(const std::string& topic, Callback callback, UpdateSimulatedClockFunction update_sim_fn,
                 WatchdogTimerCreateFunction watchdog_create_fn)
      : ecal_sub_{topic},
        ecal_sub_raw{CreateRawTopicSubscriber(topic)},
        update_sim_fn_{update_sim_fn},
        watchdog_create_fn_{watchdog_create_fn} {
=======
  SubscriberImpl(const std::string& topic, Callback callback)
      : ecal_sub_{topic}, ecal_sub_raw{CreateRawTopicSubscriber(topic)} {
>>>>>>> c1254b53
    SetCallbackWithoutWatchdog(callback);
  }

  /**
   * Construct a subscriber for a given topic with a rate throttle
   *
   * @param topic the topic string to subscribe to
   * @param callback the callback function to receive messages on
   * @param max_frequency the maximum frequency (in Hz) in which the callback may be called
   */
  SubscriberImpl(const std::string& topic, Callback callback, double max_frequency_hz,
                 UpdateSimulatedClockFunction update_sim_fn, WatchdogTimerCreateFunction watchdog_create_fn)
      : SubscriberImpl(topic, callback, update_sim_fn, watchdog_create_fn) {
    SetMaxFrequencyThrottle(max_frequency_hz);
  }

  /**
   * Construct a subscriber for a given topic with a watchdog timer
   *
   * @param topic the topic string to subscribe to
   * @param callback the callback function to receive messages on
   * @param watchdog_timeout_ms the amount of time in milliseconds in between messages that will trigger the watchdog
   * @param watchdog_callback the function to call when the watchdog fires
   * @param event_loop the event loop handle in which to run the watchdog on
   */
  SubscriberImpl(const std::string& topic, Callback callback, unsigned watchdog_timeout_ms,
<<<<<<< HEAD
                 WatchdogCallback watchdog_callback, EventLoop event_loop, UpdateSimulatedClockFunction update_sim_fn,
                 WatchdogTimerCreateFunction watchdog_create_fn)
      : ecal_sub_{topic},
        ecal_sub_raw{CreateRawTopicSubscriber(topic)},
        update_sim_fn_{update_sim_fn},
        watchdog_create_fn_{watchdog_create_fn} {
=======
                 WatchdogCallback watchdog_callback, EventLoop event_loop)
      : ecal_sub_{topic}, ecal_sub_raw{CreateRawTopicSubscriber(topic)} {
>>>>>>> c1254b53
    SetCallbackWithWatchdog(callback, watchdog_callback, watchdog_timeout_ms, event_loop);
  }

  /**
   * Construct a subscriber for a given topic with a watchdog timer and rate throttle
   *
   * @param topic the topic string to subscribe to
   * @param callback the callback function to receive messages on
   * @param watchdog_timeout_ms the amount of time in milliseconds in between messages that will trigger the watchdog
   * @param watchdog_callback the function to call when the watchdog fires
   * @param event_loop the event loop handle in which to run the watchdog on
   * @param max_frequency the maximum frequency (in Hz) in which the callback may be called
   */
  SubscriberImpl(const std::string& topic, Callback callback, unsigned watchdog_timeout_ms,
                 WatchdogCallback watchdog_callback, EventLoop event_loop, double max_frequency_hz,
                 UpdateSimulatedClockFunction update_sim_fn, WatchdogTimerCreateFunction watchdog_create_fn)
      : SubscriberImpl(topic, callback, watchdog_timeout_ms, watchdog_callback, event_loop, update_sim_fn,
                       watchdog_create_fn) {
    SetMaxFrequencyThrottle(max_frequency_hz);
  }

  /**
   * SetMaxFrequencyThrottle set the maximum callback frequency for this subscriber
   *
   * This is useful in cases where the subscriber wants to process inbound messages
   * at a rate slower than the nominal publish rate. This rate can be changed
   * dynamically, which can be helpful in use cases where a downstream client
   * may want to request data at a specified rate at runtime.
   *
   * @param frequency The upper limit on receive frequency (in Hz)
   */
  void SetMaxFrequencyThrottle(double frequency_hz) {
    if (frequency_hz != 0.0) {
      const unsigned interval_ms = static_cast<unsigned>(1000 / frequency_hz);

      if (interval_ms != 0) {
        rate_throttle_interval_ms_ = interval_ms;
      }
    }
  }

 private:
  void SetCallbackWithoutWatchdog(Callback callback) {
    auto callback_wrapper = [this, callback](const char* topic_name_, const trellis::core::TimestampedMessage& msg_,
                                             long long time_, long long clock_,
                                             long long id_) { CallbackWrapperLogic(msg_, callback); };
    ecal_sub_.AddReceiveCallback(callback_wrapper);
  }

  void SetCallbackWithWatchdog(Callback callback, WatchdogCallback watchdog_callback, unsigned watchdog_timeout_ms,
                               EventLoop event_loop) {
    Timer watchdog_timer{nullptr};
    auto callback_wrapper = [this, callback, watchdog_callback, watchdog_timer, watchdog_timeout_ms, event_loop](
                                const char* topic_name_, const trellis::core::TimestampedMessage& msg_, long long time_,
                                long long clock_, long long id_) mutable {
      if (watchdog_timer == nullptr) {
        // create one shot watchdog timer which automatically loads the timer too
        watchdog_timer = watchdog_create_fn_(watchdog_timeout_ms, watchdog_callback);
      } else {
        watchdog_timer->Reset();
      }

      CallbackWrapperLogic(msg_, callback);
    };
    ecal_sub_.AddReceiveCallback(callback_wrapper);
  }

  void CallbackWrapperLogic(const trellis::core::TimestampedMessage& msg, const Callback& callback) {
    if (user_msg_ == nullptr) {
      user_msg_ = CreateUserMessage(msg.payload().type_url());
    }

    if (user_msg_ != nullptr) {
      msg.payload().UnpackTo(&(*user_msg_));
      CallbackHelperLogic(msg, callback);
    }
  }

  // Common logic between dynamic and non-dynamic case
  void CallbackHelperLogic(const trellis::core::TimestampedMessage& msg, const Callback& callback) {
    const unsigned interval_ms = rate_throttle_interval_ms_.load();
    const trellis::core::time::TimePoint msgtime{trellis::core::time::TimePointFromFromTimestampedMessage(msg)};
<<<<<<< HEAD
    // Update simulated clock if necessary
    update_sim_fn_(msgtime);
    bool should_callback = (interval_ms == 0);
=======
>>>>>>> c1254b53
    if (interval_ms) {
      // throttle callback
      const bool enough_time_elapsed =
          std::chrono::duration_cast<std::chrono::milliseconds>(msgtime - last_sent_).count() > interval_ms;
      if (enough_time_elapsed) {
<<<<<<< HEAD
        should_callback = true;
        last_sent_ = msgtime;
      }
    }

    if (should_callback) {
=======
        callback(msgtime, *user_msg_);
        last_sent_ = msgtime;
      }
    } else {
>>>>>>> c1254b53
      callback(msgtime, *user_msg_);
    }
  }

  /*
   * To support both dynamic subscribers (specialized with `google::protobuf::Message`) as well as specific message
   * types, we need to use SFINAE (a. la. `std::enable_if_t`) to allow the compiler to select the correct overloads
   * based on whether or not we're using the `google::protobuf::Message` type.
   */
  template <class FOO = MSG_T, std::enable_if_t<!std::is_same<FOO, google::protobuf::Message>::value>* = nullptr>
  static std::shared_ptr<eCAL::protobuf::CSubscriber<MSG_T>> CreateRawTopicSubscriber(const std::string& topic) {
    return std::make_shared<eCAL::protobuf::CSubscriber<MSG_T>>(proto_utils::GetRawTopicString(topic));
  }

  template <class FOO = MSG_T, std::enable_if_t<std::is_same<FOO, google::protobuf::Message>::value>* = nullptr>
  static std::shared_ptr<eCAL::protobuf::CSubscriber<MSG_T>> CreateRawTopicSubscriber(const std::string& topic) {
    return nullptr;  // unused for dynamic subscribers
  }

  template <class FOO = MSG_T, std::enable_if_t<!std::is_same<FOO, google::protobuf::Message>::value>* = nullptr>
  std::shared_ptr<MSG_T> CreateUserMessage(const std::string&) {
    return std::make_shared<MSG_T>();
  }

  template <class FOO = MSG_T, std::enable_if_t<std::is_same<FOO, google::protobuf::Message>::value>* = nullptr>
  std::shared_ptr<MSG_T> CreateUserMessage(const std::string& type_url) {
    monitor_.UpdateSnapshot();
    // This will throw on failure
    return monitor_.GetMessageFromTypeString(proto_utils::GetTypeFromURL(type_url));
  }

  eCAL::protobuf::CSubscriber<trellis::core::TimestampedMessage> ecal_sub_;

  std::shared_ptr<eCAL::protobuf::CSubscriber<MSG_T>>
      ecal_sub_raw;  // exists to provide MSG_T metadata on the monitoring layer

<<<<<<< HEAD
  UpdateSimulatedClockFunction update_sim_fn_;
  WatchdogTimerCreateFunction watchdog_create_fn_;

=======
  EventLoop ev_loop_;
>>>>>>> c1254b53
  std::atomic<unsigned> rate_throttle_interval_ms_{0};
  trellis::core::time::TimePoint last_sent_{};

  // Used for dynamic subscribers
  trellis::core::MonitorInterface monitor_;

  // Cache the message sent to the user, using a shared pointer here since
  // it's useful in the dynamic case where MSG_T = google::protobuf::Message
  std::shared_ptr<MSG_T> user_msg_{nullptr};
};

template <typename MSG_T>
using Subscriber = std::shared_ptr<SubscriberImpl<MSG_T>>;

using DynamicSubscriberImpl = SubscriberImpl<google::protobuf::Message>;
using DynamicSubscriber = std::shared_ptr<DynamicSubscriberImpl>;

}  // namespace core
}  // namespace trellis

#endif  // TRELLIS_CORE_SUBSCRIBER_HPP<|MERGE_RESOLUTION|>--- conflicted
+++ resolved
@@ -33,10 +33,7 @@
 class SubscriberImpl {
  public:
   using Callback = std::function<void(const time::TimePoint&, const MSG_T&)>;
-<<<<<<< HEAD
   using UpdateSimulatedClockFunction = std::function<void(const time::TimePoint&)>;
-=======
->>>>>>> c1254b53
   using WatchdogCallback = std::function<void(void)>;
   using WatchdogTimerCreateFunction = std::function<Timer(unsigned, TimerImpl::Callback)>;
 
@@ -46,17 +43,12 @@
    * @param topic the topic string to subscribe to
    * @param callback the callback function to receive messages on
    */
-<<<<<<< HEAD
   SubscriberImpl(const std::string& topic, Callback callback, UpdateSimulatedClockFunction update_sim_fn,
                  WatchdogTimerCreateFunction watchdog_create_fn)
       : ecal_sub_{topic},
         ecal_sub_raw{CreateRawTopicSubscriber(topic)},
         update_sim_fn_{update_sim_fn},
         watchdog_create_fn_{watchdog_create_fn} {
-=======
-  SubscriberImpl(const std::string& topic, Callback callback)
-      : ecal_sub_{topic}, ecal_sub_raw{CreateRawTopicSubscriber(topic)} {
->>>>>>> c1254b53
     SetCallbackWithoutWatchdog(callback);
   }
 
@@ -83,17 +75,12 @@
    * @param event_loop the event loop handle in which to run the watchdog on
    */
   SubscriberImpl(const std::string& topic, Callback callback, unsigned watchdog_timeout_ms,
-<<<<<<< HEAD
                  WatchdogCallback watchdog_callback, EventLoop event_loop, UpdateSimulatedClockFunction update_sim_fn,
                  WatchdogTimerCreateFunction watchdog_create_fn)
       : ecal_sub_{topic},
         ecal_sub_raw{CreateRawTopicSubscriber(topic)},
         update_sim_fn_{update_sim_fn},
         watchdog_create_fn_{watchdog_create_fn} {
-=======
-                 WatchdogCallback watchdog_callback, EventLoop event_loop)
-      : ecal_sub_{topic}, ecal_sub_raw{CreateRawTopicSubscriber(topic)} {
->>>>>>> c1254b53
     SetCallbackWithWatchdog(callback, watchdog_callback, watchdog_timeout_ms, event_loop);
   }
 
@@ -176,30 +163,20 @@
   void CallbackHelperLogic(const trellis::core::TimestampedMessage& msg, const Callback& callback) {
     const unsigned interval_ms = rate_throttle_interval_ms_.load();
     const trellis::core::time::TimePoint msgtime{trellis::core::time::TimePointFromFromTimestampedMessage(msg)};
-<<<<<<< HEAD
     // Update simulated clock if necessary
     update_sim_fn_(msgtime);
     bool should_callback = (interval_ms == 0);
-=======
->>>>>>> c1254b53
     if (interval_ms) {
       // throttle callback
       const bool enough_time_elapsed =
           std::chrono::duration_cast<std::chrono::milliseconds>(msgtime - last_sent_).count() > interval_ms;
       if (enough_time_elapsed) {
-<<<<<<< HEAD
         should_callback = true;
         last_sent_ = msgtime;
       }
     }
 
     if (should_callback) {
-=======
-        callback(msgtime, *user_msg_);
-        last_sent_ = msgtime;
-      }
-    } else {
->>>>>>> c1254b53
       callback(msgtime, *user_msg_);
     }
   }
@@ -236,13 +213,8 @@
   std::shared_ptr<eCAL::protobuf::CSubscriber<MSG_T>>
       ecal_sub_raw;  // exists to provide MSG_T metadata on the monitoring layer
 
-<<<<<<< HEAD
   UpdateSimulatedClockFunction update_sim_fn_;
   WatchdogTimerCreateFunction watchdog_create_fn_;
-
-=======
-  EventLoop ev_loop_;
->>>>>>> c1254b53
   std::atomic<unsigned> rate_throttle_interval_ms_{0};
   trellis::core::time::TimePoint last_sent_{};
 
